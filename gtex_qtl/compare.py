--- conflicted
+++ resolved
@@ -12,14 +12,9 @@
 import plotly.graph_objects as go
 
 import galp
-<<<<<<< HEAD
+from galp import step
 
 from . import stats
-
-pbl = galp.Block()
-=======
-from galp import step
->>>>>>> 879817b9
 
 ALL_PAIRS = 'fastqtl_workflow.fastqtl_nominal.allpairs'
 EGENES = 'fastqtl_workflow.fastqtl_postprocess.genes_annotated'
@@ -220,13 +215,8 @@
             )
         )
 
-<<<<<<< HEAD
-@pbl.step
+@step
 def all_egenes(egenes_files):
-=======
-@step
-def all_egenes(egenes, all_qtls):
->>>>>>> 879817b9
     """
     Extract gene summaries computed by permutation
     """
@@ -235,7 +225,7 @@
         for pipeline, file in egenes_files.items()
         }
 
-@pbl.step
+@step
 def all_pairs_adjusted_hist(qtl):
     """
     Counts of per-gene adjusted p-values for all associations in a qtl run
